--- conflicted
+++ resolved
@@ -8,11 +8,7 @@
 Significant changes have been made for this version. The original classes have been renamed :
 
     ofxNDIsender > ofxNDIsend
-<<<<<<< HEAD
-    ofxNDIreceiver > ofxNDIreceive
-=======
     ofxNDIreceiver > ofNDIreceive
->>>>>>> 585d2af2
 
 The same functions remain, but with additions to support the new classes. For existing applications, you can still use them directly by simply renaming the class names, and including the header files specifically. The significance is that they are not dependent on Openframeworks, so can be used in other applications. 
 
