/*

	NDI sender

	using the NDI SDK to send the frames via network

	http://NDI.NewTek.com

<<<<<<< HEAD
	Copyright (C) 2016-2021 Lynn Jarvis.
=======
	Copyright (C) 2016-2022 Lynn Jarvis.
>>>>>>> 7d9f1d91

	http://www.spout.zeal.co

	=========================================================================
	This program is free software: you can redistribute it and/or modify
    it under the terms of the GNU Lesser General Public License as published by
    the Free Software Foundation, either version 3 of the License, or
    (at your option) any later version.

    This program is distributed in the hope that it will be useful,
    but WITHOUT ANY WARRANTY; without even the implied warranty of
    MERCHANTABILITY or FITNESS FOR A PARTICULAR PURPOSE.  See the
    GNU Lesser General Public License for more details.

    You should have received a copy of the GNU Lesser General Public License
    along with this program.  If not, see <http://www.gnu.org/licenses/>.
	=========================================================================

	16.10.16 - common buffer copy utilities
	09.02.17 - Changes for NDI SDK Version 2
			 - include changes by Harvey Buchan
			 - include metadata
	17.02.17 - GetNDIversion - NDIlib_version
	31.03.18 - Update to NDI SDK Version 3

	Changes with 3.5 update
	11.06.18 - Change class name to ofxNDIsend
			   Class can be used independently of Openframeworks
			 - Remove Version 2 includes
	         - Header function comments expanded so that they are visible to the user
			 - Add changes for OSX (https://github.com/ThomasLengeling/ofxNDI)
			 - add "m_" prefix to all class variables
	15.11.19 - Change to dynamic load of Newtek NDI dlls

*/
#pragma once
#ifndef __ofxNDIsend__
#define __ofxNDIsend__

#include <stdio.h>
#include <string>

#include "ofxNDIdynloader.h" // NDI library loader
#include "ofxNDIutils.h" // buffer copy utilities

class ofxNDIsend {

public:

	ofxNDIsend();
	~ofxNDIsend();

	// Create an RGBA sender
	// - sendername | name for the sender
	// - width | sender image width
	// - height | sender image height
	bool CreateSender(const char *sendername, unsigned int width, unsigned int height);

	// Update sender dimensions
	// - width | sender image width
	// - height | sender image height
	bool UpdateSender(unsigned int width, unsigned int height);

	// Send image pixels
	// - image | pixel data BGRA or RGBA
	// - width | image width
	// - height | image height
	// - bSwapRB | swap red and blue components - default false
	// - bInvert | flip the image - default false
	bool SendImage(const unsigned char *image, unsigned int width, unsigned int height,
		bool bSwapRB = false, bool bInvert = false);

	// Send image pixels
	// - image | pixel data BGRA or RGBA
	// - width | image width
	// - height | image height
	// - bInvert | flip the image - default false
	bool SendImage(const unsigned char *image, unsigned int width, unsigned int height,	bool bInvert = false);

	// Send image pixels allowing for source buffer pitch
	// - image | pixel data BGRA or RGBA
	// - width | image width
	// - height | image height
	// - pitch | source buffer pitch
	// - bInvert | flip the image - default false
	bool SendImage(const unsigned char *image,
		unsigned int width, unsigned int height, 
		unsigned int sourcePitch, bool bInvert = false);

	// Close sender and release resources
	void ReleaseSender();

	// Return whether the sender has been created
	bool SenderCreated();

	// Return current sender width
	unsigned int GetWidth();

	// Return current sender height
	unsigned int GetHeight();

	// Set output format
	void SetFormat(NDIlib_FourCC_video_type_e format);

<<<<<<< HEAD
=======
	// Get output format
	NDIlib_FourCC_video_type_e GetFormat();

>>>>>>> 7d9f1d91
	// Set frame rate
	// - framerate - frames per second
	// Initialized 60fps
	void SetFrameRate(int framerate);
	void SetFrameRate(double framerate);

	// Set frame rate
	// - framerate_N | numerator
	// - framerate_D | denominator
	// Initialized 60fps
	void SetFrameRate(int framerate_N, int framerate_D);

	// Get current frame rate
	// - framerate_N | numerator
	// - framerate_D | denominator
	void GetFrameRate(int &framerate_N, int &framerate_D);

	// Set aspect ratio
	// - horizontal | horizontal proportion
	// - vertical | vertical proportion
	// Initialized 1:1 to use the image source aspect ratio
	void SetAspectRatio(int horizontal = 16, int vertical = 9);

	// Get current aspect ratio
	// - aspect | ratio of horizontal and vertical proportions
	void GetAspectRatio(float &aspect);

	// Set progressive mode
	// Refer to NDI documentation
	// Initialized true
	void SetProgressive(bool bProgressive = true);

	// Get whether progressive
	bool GetProgressive();

	// Set clocked 
	// Refer to NDI documentation
	// (do not clock the video for async sending)
	// Initialized true
	void SetClockVideo(bool bClocked = true);

	// Get whether clocked
	bool GetClockVideo();

	// Set asynchronous sending mode
	// (disables clocked video)
	// Initialized false
	void SetAsync(bool bActive = true);

	// Get whether async sending mode
	bool GetAsync();

	// Set to send Audio
	// Initialized false
	void SetAudio(bool bAudio = true);

	// Get whether audio sending is set
	bool GetAudio();

	// Set audio sample rate
	// - sampleRate | rate in hz
	// Initialized 48000 (48khz)
	void SetAudioSampleRate(int sampleRate = 48000); // 48000 = 48kHz

	// Set number of audio channels
	// - nChannels | 1 for mono, 2 for stereo
	// Initialized mono
	void SetAudioChannels(int nChannels = 1);

	// Set number of audio samples
	// There can be up to 1602 samples at 29.97 fps
	// Initialized 1602
	void SetAudioSamples(int nSamples = 1602);

	// Set audio timecode
	// - timecode | the timecode of this frame in 100ns intervals or synthesised
	// Initialized synthesised
	void SetAudioTimecode(int64_t timecode = NDIlib_send_timecode_synthesize);

	// Set audio data
	// - data | data to send (float)
	void SetAudioData(const float *data = NULL); // Audio data

	// Set to send metadata
	// Initialized false
	void SetMetadata(bool bMetadata = true);

	// Set metadata
	// - datastring | XML message format string NULL terminated
	void SetMetadataString(std::string datastring);

	// Get the current NDI SDK version
	std::string GetNDIversion();

private:

	const NDIlib_v4* p_NDILib;
	bool m_bNDIinitialized;

	ofxNDIdynloader libloader;

	NDIlib_send_create_t NDI_send_create_desc;
	NDIlib_send_instance_t pNDI_send;
	NDIlib_video_frame_v2_t video_frame;
	uint8_t* p_frame;

	// Sender dimensions
	unsigned int m_Width, m_Height;
	bool bSenderInitialized;

	// Sender options
	int m_frame_rate_N; // Frame rate numerator
	int m_frame_rate_D; // Frame rate denominator
	int m_horizontal_aspect; // Aspect horizontal ratio
	int m_vertical_aspect; // Aspect vertical ratio
	float m_picture_aspect_ratio; // Aspect ratio
	bool m_bProgressive; // Progressive output flag
	bool m_bClockVideo; // Clock video flag
	bool m_bAsync; // NDI asynchronous sender
<<<<<<< HEAD
	NDIlib_FourCC_video_type_e m_Format; // Output format. Default RGBA. May also be BGRA.
=======
	NDIlib_FourCC_video_type_e m_Format; // Output format. Default RGBA. May also be BGRA or YUV.
	void SetVideoStride(NDIlib_FourCC_video_type_e format); // Set line stride for YUV or RGBA
>>>>>>> 7d9f1d91

	// Audio
	bool m_bAudio;
	NDIlib_audio_frame_v2_t m_audio_frame;
	int m_AudioSampleRate;
	int m_AudioChannels;
	int m_AudioSamples;
	int64_t m_AudioTimecode;
	float *m_AudioData;

	// Metadata
	bool m_bMetadata;
	NDIlib_metadata_frame_t metadata_frame; // The frame that will be sent
	std::string m_metadataString; // XML message format string NULL terminated - application provided

};


#endif<|MERGE_RESOLUTION|>--- conflicted
+++ resolved
@@ -6,11 +6,7 @@
 
 	http://NDI.NewTek.com
 
-<<<<<<< HEAD
-	Copyright (C) 2016-2021 Lynn Jarvis.
-=======
 	Copyright (C) 2016-2022 Lynn Jarvis.
->>>>>>> 7d9f1d91
 
 	http://www.spout.zeal.co
 
@@ -115,12 +111,9 @@
 	// Set output format
 	void SetFormat(NDIlib_FourCC_video_type_e format);
 
-<<<<<<< HEAD
-=======
 	// Get output format
 	NDIlib_FourCC_video_type_e GetFormat();
 
->>>>>>> 7d9f1d91
 	// Set frame rate
 	// - framerate - frames per second
 	// Initialized 60fps
@@ -240,12 +233,8 @@
 	bool m_bProgressive; // Progressive output flag
 	bool m_bClockVideo; // Clock video flag
 	bool m_bAsync; // NDI asynchronous sender
-<<<<<<< HEAD
-	NDIlib_FourCC_video_type_e m_Format; // Output format. Default RGBA. May also be BGRA.
-=======
 	NDIlib_FourCC_video_type_e m_Format; // Output format. Default RGBA. May also be BGRA or YUV.
 	void SetVideoStride(NDIlib_FourCC_video_type_e format); // Set line stride for YUV or RGBA
->>>>>>> 7d9f1d91
 
 	// Audio
 	bool m_bAudio;
