/*

	NDI sender

	using the NDI SDK to send the frames via network

	http://NDI.NewTek.com

<<<<<<< HEAD
	Copyright (C) 2016-2021 Lynn Jarvis.
=======
	Copyright (C) 2016-2022 Lynn Jarvis.
>>>>>>> 7d9f1d91

	http://www.spout.zeal.co

	=========================================================================
	This program is free software: you can redistribute it and/or modify
    it under the terms of the GNU Lesser General Public License as published by
    the Free Software Foundation, either version 3 of the License, or
    (at your option) any later version.

    This program is distributed in the hope that it will be useful,
    but WITHOUT ANY WARRANTY; without even the implied warranty of
    MERCHANTABILITY or FITNESS FOR A PARTICULAR PURPOSE.  See the
    GNU Lesser General Public License for more details.

    You should have received a copy of the GNU Lesser General Public License
    along with this program.  If not, see <http://www.gnu.org/licenses/>.
	=========================================================================

	13-06-16	- removed internal buffer
				- used in-place buffer flip function so that internal buffer is not needed
	27.07.16	- restored FlipBuffer with additional temporary buffer
				- used optimised assembler memcpy in FlipBuffer - 4-5 fps increase at 2560x1440
				  FlipBuffer should be avoided if a GPU texture copy/invert is possible
	10.10.16	- updated SSE2 memcpy with intrinsics for 64bit compatibility
	12.10.16	- Included a bgra conversion option for SendImage
	05.11.16	- Added SetClockVideo
	07.11.16	- Added CPU support check
	12.11.16	- Fix MessageBox \N to \nN
	13.11.16	- Do not clock the video for async sending
	15.11.16	- add audio support
	09.02.17	- include changes by Harvey Buchan for NDI SDK version 2
				  (RGBA sender option)
				- Added Metadata
	17.02.17	- Added MetaData functions
				- Added GetNDIversion - NDIlib_version
	22.02.17	- corrected DWORD cast to int in NDI_connection_type
	// Changes for NDI Version 3
	04.11.17	- const char for SendImage
				- change functions to _v2
				- change variable types
	31.03.18	- Update to NDI SDK Version 3 - search on "Vers 3"
				- change functions to _v2
				- change variable types

	Changes with update to 3.5
	11.06.18	- SendImage - release p_frame for invert on size change
				- remove messagebox and replace with cout
				- Incremented version number in Sender meta-data registration to "1.001.000"
	08.07.18	- Change class name to ofxDNIsend
	11.07.18	- Add SetFrameRate - single integer or double
	14.07.18	- Add Sender dimensions m_Width, m_Height and bSenderInitialized
				- Add GetWidth and GetHeight
				- Add SenderCreated
	15.07.18	- Return false for CreateSender if zero width or height
	11.08.18	- Change SetAudioData to const float
	16.08.18	- Fix UpdateSender to include aspect ratio and no clock video for async mode
	12.10.18	- Remove set async false from SetFrameRate
	14.10.18	- Reset frame rate in UpdateSender
	08.11.19	- Removed output format option - fix to RGBA
	15.11.19	- Change to dynamic load of NDI libraries
				- Add runtime download if load of library failed
	16.11.19	- Protect against loading the NDI dll again
	04.12.19	- Revise for ARM port
			    - Cleanup
	07.12.19	- Use Openframeworks platform target definitions in ofxNDIplatforms.h
	03.12.20	- Change NULL to nullptr for pointers
	15.12.20	- Add more checks for p_NDILib
	22.08.21	- SendImage overloads
				    Previous version compatibility with rgba<>bgra and invert options
					Same size as dest with invert option 
					Line-by-line with source and dest pitch
				- SetFormat(NDIlib_FourCC_video_type_e format)
				    Sets NDI output video frame format (replaces CPU rgba<>bgra)
<<<<<<< HEAD
=======
	29.12.21	- Update Metadata registration to current example code
				  (char *) cast string literal to prevent C++11 warning - PR #30 by dimitri 
	30/12/21	- Add RGBA to UYVY conversion by shader
				  Add rgbg2Yuv shaders - copied to "bin\data"
				  Add SetVideoStride for YUV or RGBA formats
	31/12/21	- Clean up SetFrameRate
				  Comment clean up.
	23/04/22	- Initialize m_bMetadata false
				  Use size_t cast for malloc to avoid warning C26451: Arithmetic overflow
>>>>>>> 7d9f1d91

*/
#include "ofxNDIsend.h"


ofxNDIsend::ofxNDIsend()
{
	p_NDILib = nullptr;
	pNDI_send = nullptr;
	p_frame = nullptr;
	m_frame_rate_N = 60000; // 60 fps default : 30000 - 29.97 fps
	m_frame_rate_D = 1000; // 1001 - 29.97 fps
	m_horizontal_aspect = 1; // source aspect ratio by default
	m_vertical_aspect = 1;
	m_picture_aspect_ratio = 16.0f/9.0f; // Re-calculated from source aspect ratio
	m_bProgressive = true; // progressive default
	m_bClockVideo = true; // clock video default
	m_bAsync = false;
<<<<<<< HEAD
=======
	m_bMetadata = false;
>>>>>>> 7d9f1d91
	m_Format = NDIlib_FourCC_video_type_RGBA; // Default output format
	m_bNDIinitialized = false;
	m_Width = m_Height = 0;
	bSenderInitialized = false;

	// Audio
	m_bAudio = false; // No audio default
	m_AudioSampleRate = 48000; // 48kHz
	m_AudioChannels = 1; // Default mono
	m_AudioSamples = 1602; // Default up to 1602 samples for NTSC 29.97, can be changed on the fly
	m_AudioTimecode = NDIlib_send_timecode_synthesize; // Timecode (synthesized for us !)
	m_AudioData = nullptr; // Audio buffer

	// Find and load the Newtek NDI dll
    p_NDILib = libloader.Load();
	if(p_NDILib)
		m_bNDIinitialized = true;

}


ofxNDIsend::~ofxNDIsend()
{
	// Release a sender if created
	if (bSenderInitialized)
		ReleaseSender();
	bSenderInitialized = false;

	// Library is released in ofxNDIdynloader
	m_bNDIinitialized = false;

}

// Create an RGBA sender
bool ofxNDIsend::CreateSender(const char *sendername, unsigned int width, unsigned int height)
{
	if (!m_bNDIinitialized) {
		printf("ofxNDIsend::CreateSender - not initialized\n");
		return false;
	}

	if (width == 0 || height == 0) {
		printf("ofxNDIsend::CreateSender - no width or height\n");
		return false;
	}

	// Create an NDI source
	NDI_send_create_desc.p_ndi_name = sendername;
	NDI_send_create_desc.p_groups = nullptr;

	// Create a source that is clocked to the video.
	// unless async sending has been selected.
	if (m_bAsync)
		m_bClockVideo = false;
	else
		m_bClockVideo = true;

	NDI_send_create_desc.clock_video = m_bClockVideo;
	NDI_send_create_desc.clock_audio = false;

	// Calulate aspect ratio
	// Source (1:1)
	// Normal 4:3
	// Widescreen 16:9

	// 1:1 means use the source aspect ratio
	if(m_horizontal_aspect == 1 && m_vertical_aspect == 1) 
		m_picture_aspect_ratio = (float)width/(float)height;
	else
		m_picture_aspect_ratio = (float)m_horizontal_aspect/(float)m_vertical_aspect;

	// We create the NDI sender
	pNDI_send = p_NDILib->send_create(&NDI_send_create_desc);

	if (pNDI_send) {

		// Provide a meta-data registration that allows people to know what we are. Note that this is optional.
		// Note that it is possible for senders to also register their preferred video formats.
		//
		// Default string length
		// Default Timecode NDIlib_send_timecode_synthesize (synthesized for us)
		//
		NDIlib_metadata_frame_t NDI_connection_type;
		NDI_connection_type.p_data = (char *)"<ndi_product long_name=\"ofxNDI sender\" "
									 "             short_name=\"ofxNDI Sender\" "
									 "             manufacturer=\"spout@zeal.co\" "
									 "             version=\"1.004.000\" "
									 "             session=\"default\" "
									 "             model_name=\"none\" "
									 "             serial=\"none\"/>";
		p_NDILib->send_add_connection_metadata(pNDI_send, &NDI_connection_type);
		
		// We are going to create an non-interlaced frame at 60fps
		if(p_frame) free((void *)p_frame);
		p_frame = nullptr; // invert  buffer
<<<<<<< HEAD
		video_frame.xres = (int)width;
		video_frame.yres = (int)height;
		video_frame.FourCC = m_Format;
=======

		// Dimensions
		video_frame.xres = (int)width;
		video_frame.yres = (int)height;

		// Format
		video_frame.FourCC = m_Format;

		// Set line stride in bytes depending on format.
		// xres and yres should be initialized first.
		SetVideoStride(m_Format);

		// Framerate
>>>>>>> 7d9f1d91
		video_frame.frame_rate_N = m_frame_rate_N; // (default 60fps)
		video_frame.frame_rate_D = m_frame_rate_D;
		video_frame.picture_aspect_ratio = m_picture_aspect_ratio; // default source (width/height)

		// 24-1-17 SDK Change to NDI v2
		//video_frame.is_progressive = m_bProgressive; // progressive of interlaced (default progressive)
		if (m_bProgressive) video_frame.frame_format_type = NDIlib_frame_format_type_progressive;
		else video_frame.frame_format_type = NDIlib_frame_format_type_interleaved;

		// The timecode of this frame in 100ns intervals
		video_frame.timecode = NDIlib_send_timecode_synthesize; // 0LL; // Let the API fill in the timecodes for us.
		video_frame.p_data = nullptr;

		// Keep the sender dimensions locally
		m_Width = width;
		m_Height = height;
		bSenderInitialized = true;

		if(m_bAudio) {
			// Describe the audio frame
			m_audio_frame.sample_rate = m_AudioSampleRate;
			m_audio_frame.no_channels = m_AudioChannels;
			m_audio_frame.no_samples  = m_AudioSamples;
			m_audio_frame.timecode    = m_AudioTimecode;
			m_audio_frame.p_data      = m_AudioData;
			// mono/stereo inter channel stride
			m_audio_frame.channel_stride_in_bytes = (m_AudioChannels-1)*m_AudioSamples*sizeof(float);
		}

		if (GetFormat() == NDIlib_FourCC_video_type_UYVY)
			printf("ofxNDIsend::CreateSender - [%s] (%dx%d) YUV\n", sendername, width, height);
		else
			printf("ofxNDIsend::CreateSender - [%s] (%dx%d) RGBA\n", sendername, width, height);


		return true;
	}

	// Error
	printf("ofxNDIsend::CreateSender - no pNDI_send\n");

	return false;
}

// Update sender dimensions
bool ofxNDIsend::UpdateSender(unsigned int width, unsigned int height)
{
	if (!m_bNDIinitialized)
		return false;

	if (width == 0 || height == 0)
		return false;

	if(pNDI_send && m_bAsync) {
		// NDI documentation :
		// Because one buffer is in flight we need to make sure that 
		// there is no chance that we might free it before NDI is done with it. 
		// You can ensure this either by sending another frame, or just by
		// sending a frame with a NULL pointer, which will wait for any 
		// unscheduled asynchronous frames to be completed before returning.
		p_NDILib->send_send_video_async_v2(pNDI_send, nullptr);
	}

	// Free the local invert buffer, it is re-created in SendImage if invert is needed
	if(p_frame) free((void *)p_frame);
	p_frame = nullptr;
	video_frame.p_data = nullptr;

	// Update the sender dimensions
	m_Width  = width;
	m_Height = height;

	// Reset video frame size
	video_frame.xres = (int)width;
	video_frame.yres = (int)height;
<<<<<<< HEAD
	video_frame.line_stride_in_bytes = (int)width * 4;
	video_frame.FourCC = m_Format;
=======
>>>>>>> 7d9f1d91

	// Reset format
	video_frame.FourCC = m_Format;

	// Reset video frame line stride depending on the format
	SetVideoStride(m_Format);
	
	// Reset frame rate
	video_frame.frame_rate_N = m_frame_rate_N;
	video_frame.frame_rate_D = m_frame_rate_D;

	// Re-calculate aspect ratio
	if (m_horizontal_aspect == 1 && m_vertical_aspect == 1)
		m_picture_aspect_ratio = (float)width / (float)height;
	else
		m_picture_aspect_ratio = (float)m_horizontal_aspect / (float)m_vertical_aspect;

	video_frame.picture_aspect_ratio = m_picture_aspect_ratio;

	if (m_bAudio) {
		// Describe the audio frame
		m_audio_frame.sample_rate = m_AudioSampleRate;
		m_audio_frame.no_channels = m_AudioChannels;
		m_audio_frame.no_samples = m_AudioSamples;
		m_audio_frame.timecode = m_AudioTimecode;
		m_audio_frame.p_data = m_AudioData;
		// mono/stereo inter channel stride
		m_audio_frame.channel_stride_in_bytes = (m_AudioChannels - 1)*m_AudioSamples * sizeof(float);
	}

	if (GetFormat() == NDIlib_FourCC_video_type_UYVY)
		printf("ofxNDIsend::UpdateSender - [%s] (%dx%d) YUV\n", NDI_send_create_desc.p_ndi_name, width, height);
	else
		printf("ofxNDIsend::UpdateSender - [%s] (%dx%d) RGBA\n", NDI_send_create_desc.p_ndi_name, width, height);


	return true;
}

// Send image pixels
// - image | pixel data BGRA or RGBA
// - width | image width
// - height | image height
// - bSwapRB | swap red and blue components - default false
// - bInvert | flip the image - default false
bool ofxNDIsend::SendImage(const unsigned char * pixels,
	unsigned int width, unsigned int height,
	bool bSwapRB, bool bInvert)
{
	if (!m_bNDIinitialized)
		return false;

	if (pNDI_send && bSenderInitialized && pixels && width > 0 && height > 0) {

		// Allow for forgotten UpdateSender
		if (video_frame.xres != (int)width || video_frame.yres != (int)height) {
			video_frame.xres = (int)width;
			video_frame.yres = (int)height;
			video_frame.FourCC = m_Format;
			SetVideoStride(m_Format);
			// Release pframe for invert because the size is different
			// It will be re-created at the correct size
			if (p_frame) free((void *)p_frame);
			p_frame = nullptr;
		}

		if (bSwapRB || bInvert) {
			// Local memory buffer is only needed for rgba to bgra or invert
			if (!p_frame) {
				p_frame = (uint8_t*)malloc((size_t)width * (size_t)height * 4L * sizeof(unsigned char));
				if (!p_frame) {
					printf("Out of memory in SendImage\n");
					return false;
				}
				video_frame.p_data = p_frame;
			}
			ofxNDIutils::CopyImage((const unsigned char *)pixels, (unsigned char *)video_frame.p_data,
				width, height, (unsigned int)video_frame.line_stride_in_bytes, bSwapRB, bInvert);
		}
		else {
			// No bgra conversion or invert, so use the pointer directly
			video_frame.p_data = (uint8_t*)pixels;
		}

		// Submit the audio buffer first.
		// Refer to the NDI SDK example where for 48000 sample rate
		// and 29.97 fps, an alternating sample number is used.
		// Do this in the application using SetAudioSamples(nSamples);
		// General reference : http://jacklinstudios.com/docs/post-primer.html
		if (m_bAudio && m_audio_frame.p_data != nullptr) {
			p_NDILib->send_send_audio_v2(pNDI_send, &m_audio_frame);
		}

		// Metadata
		if (m_bMetadata && !m_metadataString.empty()) {
			metadata_frame.length = (int)m_metadataString.size();
			metadata_frame.timecode = NDIlib_send_timecode_synthesize;
			metadata_frame.p_data = (char *)m_metadataString.c_str(); // XML message format
			p_NDILib->send_send_metadata(pNDI_send, &metadata_frame);
		}

		if (m_bAsync) {
			// Submit the frame asynchronously. This means that this call will return 
			// immediately and the  API will "own" the memory location until there is
			// a synchronizing event. A synchronizing event is one of : 
			//  - NDIlib_send_send_video_async
			//  - NDIlib_send_send_video, NDIlib_send_destroy.
			// NDIlib_send_send_video_async_v2 will wait for the previous frame to finish
			// before submitting the current one.
			p_NDILib->send_send_video_async_v2(pNDI_send, &video_frame);
		}
		else {
			// Submit the frame. Note that this call will be clocked
			// so that we end up submitting at exactly the predetermined fps.
			p_NDILib->send_send_video_v2(pNDI_send, &video_frame);
		}

		return true;
	}

	return false;
}


// Send image pixels
// - image   : pixel data BGRA or RGBA
// - width   : image width
// - height  : image height
// - bInvert : flip the image - default false
bool ofxNDIsend::SendImage(const unsigned char * pixels, 
	unsigned int width, unsigned int height, bool bInvert)
{
	return SendImage(pixels, width, height, width*4, bInvert);
}

// Send image pixels allowing for source buffer pitch
// - image   : pixel data BGRA or RGBA
// - width   : image width
// - height  : image height
// - pitch   : source buffer pitch
// - bInvert : flip the image - default false
bool ofxNDIsend::SendImage(const unsigned char * pixels,
	unsigned int width, unsigned int height,
	unsigned int sourcePitch, bool bInvert)
{
	if (!m_bNDIinitialized)
		return false;

	if (pNDI_send && bSenderInitialized && pixels && width > 0 && height > 0) {

		// Allow for forgotten UpdateSender
		if (video_frame.xres != (int)width || video_frame.yres != (int)height) {
			video_frame.xres = (int)width;
			video_frame.yres = (int)height;
			video_frame.FourCC = m_Format;
			SetVideoStride(m_Format);
			// Free pframe for invert because the size is different
			// It is re-created in SendImage if invert is needed
			if (p_frame) free((void *)p_frame);
			p_frame = nullptr;
		}

		if (bInvert) {
			// Local memory buffer is only needed for invert
			if (!p_frame) {
				p_frame = (uint8_t*)malloc((size_t)width * (size_t)height * 4 * sizeof(unsigned char));
				if (!p_frame) {
					printf("Out of memory in SendImage\n");
					return false;
				}
			}
			// Flip from the sending buffer to the invert buffer
			ofxNDIutils::FlipBuffer(pixels, p_frame, width, height);
			// Use the invert buffer as the source of video data
			video_frame.p_data = (uint8_t*)p_frame;
		}
		else {
			// No invert, so use the source pointer directly
			video_frame.p_data = (uint8_t*)pixels;
		}

		// Submit the audio buffer first.
		// See comments in SendImage above
		if (m_bAudio && m_audio_frame.p_data != nullptr) {
			p_NDILib->send_send_audio_v2(pNDI_send, &m_audio_frame);
		}

		// Metadata
		if (m_bMetadata && !m_metadataString.empty()) {
			metadata_frame.length = (int)m_metadataString.size();
			metadata_frame.timecode = NDIlib_send_timecode_synthesize;
			metadata_frame.p_data = (char *)m_metadataString.c_str(); // XML message format
			p_NDILib->send_send_metadata(pNDI_send, &metadata_frame);
		}

		if (m_bAsync) {
			// Submit the frame asynchronously. 
			// See comments in SendImage above
			p_NDILib->send_send_video_async_v2(pNDI_send, &video_frame);
		}
		else {
			// Submit the frame. Note that this call will be clocked
			// See comments in SendImage above
			p_NDILib->send_send_video_v2(pNDI_send, &video_frame);
		}

		return true;
	}

	return false;
}


// Send image pixels
// - image | pixel data BGRA or RGBA
// - width | image width
// - height | image height
// - bInvert | flip the image - default false
bool ofxNDIsend::SendImage(const unsigned char * pixels, 
	unsigned int width, unsigned int height, bool bInvert)
{
	return SendImage(pixels, width, height, width*4, bInvert);
}

// Send image pixels allowing for source buffer pitch
// - image | pixel data BGRA or RGBA
// - width | image width
// - height | image height
// - pitch | source buffer pitch
// - bInvert | flip the image - default false
bool ofxNDIsend::SendImage(const unsigned char * pixels,
	unsigned int width, unsigned int height,
	unsigned int sourcePitch, bool bInvert)
{
	if (!m_bNDIinitialized)
		return false;

	if (pNDI_send && bSenderInitialized && pixels && width > 0 && height > 0) {

		// Allow for forgotten UpdateSender
		if (video_frame.xres != (int)width || video_frame.yres != (int)height) {
			video_frame.xres = (int)width;
			video_frame.yres = (int)height;
			video_frame.FourCC = m_Format;
			video_frame.line_stride_in_bytes = width * 4; // No padding
			// Free pframe for invert because the size is different
			// It is re-created in SendImage if invert is needed
			if (p_frame) free((void *)p_frame);
			p_frame = nullptr;
		}

		if (bInvert) {
			// Local memory buffer is only needed for invert
			if (!p_frame) {
				p_frame = (uint8_t*)malloc(width*height * 4 * sizeof(unsigned char));
				if (!p_frame) {
					printf("Out of memory in SendImage\n");
					return false;
				}
			}
			// Flip from the sending buffer to the invert buffer
			ofxNDIutils::FlipBuffer(pixels, p_frame, width, height);
			// Use the invert buffer as the source of video data
			video_frame.p_data = (uint8_t*)p_frame;
		}
		else {
			// No invert, so use the source pointer directly
			video_frame.p_data = (uint8_t*)pixels;
		}

		// Submit the audio buffer first.
		// Refer to the NDI SDK example where for 48000 sample rate
		// and 29.97 fps, an alternating sample number is used.
		// Do this in the application using SetAudioSamples(nSamples);
		// General reference : http://jacklinstudios.com/docs/post-primer.html
		if (m_bAudio && m_audio_frame.p_data != nullptr) {
			p_NDILib->send_send_audio_v2(pNDI_send, &m_audio_frame);
		}

		// Metadata
		if (m_bMetadata && !m_metadataString.empty()) {
			metadata_frame.length = (int)m_metadataString.size();
			metadata_frame.timecode = NDIlib_send_timecode_synthesize;
			metadata_frame.p_data = (char *)m_metadataString.c_str(); // XML message format
			p_NDILib->send_send_metadata(pNDI_send, &metadata_frame);
		}

		if (m_bAsync) {
			// Submit the frame asynchronously. This means that this call will return 
			// immediately and the  API will "own" the memory location until there is
			// a synchronizing event. A synchronouzing event is one of : 
			// NDIlib_send_send_video_async, NDIlib_send_send_video, NDIlib_send_destroy.
			// NDIlib_send_send_video_async_v2 will wait for the previous frame to finish before
			// submitting the current one.
			// printf("NDIlib_send_send_video_async_v2 %x, %x, %dx%d\n", pNDI_send, video_frame.p_data, video_frame.xres, video_frame.yres);
			p_NDILib->send_send_video_async_v2(pNDI_send, &video_frame);
		}
		else {
			// Submit the frame. Note that this call will be clocked
			// so that we end up submitting at exactly the predetermined fps.
			// printf("NDIlib_send_send_video_v2 %x, %x, %dx%d\n", pNDI_send, video_frame.p_data, video_frame.xres, video_frame.yres);
			p_NDILib->send_send_video_v2(pNDI_send, &video_frame);
		}

		return true;
	}

	return false;
}

// Close sender and release resources
void ofxNDIsend::ReleaseSender()
{
	bSenderInitialized = false; // Do this now so no more frames are sent

	if (!m_bNDIinitialized) return;

	// Destroy the NDI sender
	if (pNDI_send)
		p_NDILib->send_destroy(pNDI_send);
	pNDI_send = nullptr;

	// Release the invert buffer
	if (p_frame)
		free((void*)p_frame);
	p_frame = nullptr;
<<<<<<< HEAD

	pNDI_send = nullptr;
=======
>>>>>>> 7d9f1d91

	// Reset sender dimensions
	m_Width = m_Height = 0;

}

// Return whether the sender has been created
bool ofxNDIsend::SenderCreated()
{
	return bSenderInitialized;
}

// Return current sender width
unsigned int ofxNDIsend::GetWidth()
{
	return m_Width;
}

// Return current sender height
unsigned int ofxNDIsend::GetHeight()
{
	return m_Height;
}

// Set video frame format
//  Default NDIlib_FourCC_video_type_RGBA
//  Can be NDIlib_FourCC_video_type_BGRA to match texture format
<<<<<<< HEAD
=======
//  NDIlib_FourCC_video_type_UYVY with OpenFrameworks shaders only
>>>>>>> 7d9f1d91
void ofxNDIsend::SetFormat(NDIlib_FourCC_video_type_e format)
{
	m_Format = format;
}

<<<<<<< HEAD
=======
// Get output format
NDIlib_FourCC_video_type_e ofxNDIsend::GetFormat()
{
	return m_Format;
}

>>>>>>> 7d9f1d91
// Set frame rate - frames per second whole number
void ofxNDIsend::SetFrameRate(int framerate)
{
	if (framerate > 0) {
		// Keep scales compatible
		m_frame_rate_N = framerate * 1000;
		m_frame_rate_D = 1000;
		if (m_bNDIinitialized)
			UpdateSender(GetWidth(), GetHeight());
	}
}

// Set frame rate - frames per second decimal number
void ofxNDIsend::SetFrameRate(double framerate)
{
	if (framerate > 0.0) {
		m_frame_rate_N = int(framerate * 1000.0);
		m_frame_rate_D = 1000;
		if (m_bNDIinitialized)
			UpdateSender(GetWidth(), GetHeight());
	}
}

// Set frame rate - frames per second numerator and denominator
void ofxNDIsend::SetFrameRate(int framerate_N, int framerate_D)
{
	if (framerate_D > 0) {
		m_frame_rate_N = framerate_N;
		m_frame_rate_D = framerate_D;
		if (m_bNDIinitialized)
			UpdateSender(GetWidth(), GetHeight());
	}
}

// Get current frame rate as numerator and denominator
void ofxNDIsend::GetFrameRate(int &framerate_N, int &framerate_D)
{
	framerate_N = m_frame_rate_N;
	framerate_D = m_frame_rate_D;
}

// Set aspect ratio
void ofxNDIsend::SetAspectRatio(int horizontal, int vertical)
{
	m_horizontal_aspect = horizontal;
	m_vertical_aspect = vertical;
	// Aspect ratio is re-calculated in CreateSender
}

// Get current aspect ratio
void ofxNDIsend::GetAspectRatio(float &aspect)
{
	aspect = m_picture_aspect_ratio;
}

// Set progressive mode
void ofxNDIsend::SetProgressive(bool bProgressive)
{
	m_bProgressive = bProgressive;
}

// Get whether progressive
bool ofxNDIsend::GetProgressive()
{
	return m_bProgressive;
}

// Set clocked
void ofxNDIsend::SetClockVideo(bool bClocked)
{
	m_bClockVideo = bClocked;
}

// Get whether clocked
bool ofxNDIsend::GetClockVideo()
{
	return m_bClockVideo;
}

// Set asynchronous sending mode
void ofxNDIsend::SetAsync(bool bActive)
{
	m_bAsync = bActive;
}

// Get whether asynchronous sending mode
bool ofxNDIsend::GetAsync()
{
	return m_bAsync;
}

// Set to send Audio
void ofxNDIsend::SetAudio(bool bAudio)
{
	m_bAudio = bAudio;
}

// Get whether audio sending is set
bool ofxNDIsend::GetAudio()
{
	return m_bAudio;
}

// Set audio sample rate
void ofxNDIsend::SetAudioSampleRate(int sampleRate)
{
	m_AudioSampleRate = sampleRate;
	m_audio_frame.sample_rate = sampleRate;
}

// Set number of audio channels
void ofxNDIsend::SetAudioChannels(int nChannels)
{
	m_AudioChannels = nChannels;
	m_audio_frame.no_channels = nChannels;
	m_audio_frame.channel_stride_in_bytes = (m_AudioChannels-1)*m_AudioSamples*sizeof(float);
}

// Set number of audio samples
//
// Note from Newtek documentation
//
// no_samples(DWORD)
//
// This is the number of audio samples in this buffer.
// This can be any number and will be handled correctly by the NDI SDK.
// However when sending audio and video together, bear in mind that many 
// audio devices work better with audio buffers of the same approximate 
// length as the video framerate. We encourage sending audio buffers that
// are approximately half the length of the video frames, and that receiving
// devices support buffer lengths as broadly as they reasonably can.
//
void ofxNDIsend::SetAudioSamples(int nSamples)
{
	m_AudioSamples = nSamples;
	m_audio_frame.no_samples  = nSamples;
	m_audio_frame.channel_stride_in_bytes = (m_AudioChannels-1)*m_AudioSamples*sizeof(float);
}

// Set audio timecode
void ofxNDIsend::SetAudioTimecode(int64_t timecode)
{
	m_AudioTimecode = timecode;
	m_audio_frame.timecode = timecode;
}

// Set audio data
void ofxNDIsend::SetAudioData(const float *data)
{
	m_AudioData = (float *)data;
	m_audio_frame.p_data = (float *)data;
}

// Set to send metadata
void ofxNDIsend::SetMetadata(bool bMetadata)
{
	m_bMetadata = bMetadata;
}

// Set metadata
void ofxNDIsend::SetMetadataString(std::string datastring)
{
	m_metadataString = datastring;
}

// Get the current NDI SDK version
std::string ofxNDIsend::GetNDIversion()
{
     return p_NDILib->version();
}

//
// Private
//

// Set video frame line stride in bytes.
// Uses the global variable "video_frame".
// Dimensions xres and yres must have been set already.
void ofxNDIsend::SetVideoStride(NDIlib_FourCC_video_type_e format)
{
	if (format != m_Format) {
		// Stop async send before changing the video frame
		if (pNDI_send && m_bAsync)
			p_NDILib->send_send_video_async_v2(pNDI_send, nullptr);
		if (format == NDIlib_FourCC_video_type_UYVY)
			video_frame.line_stride_in_bytes = video_frame.xres * 2;
		else
			video_frame.line_stride_in_bytes = video_frame.xres * 4;
	}
}
<|MERGE_RESOLUTION|>--- conflicted
+++ resolved
@@ -6,11 +6,7 @@
 
 	http://NDI.NewTek.com
 
-<<<<<<< HEAD
-	Copyright (C) 2016-2021 Lynn Jarvis.
-=======
 	Copyright (C) 2016-2022 Lynn Jarvis.
->>>>>>> 7d9f1d91
 
 	http://www.spout.zeal.co
 
@@ -84,8 +80,6 @@
 					Line-by-line with source and dest pitch
 				- SetFormat(NDIlib_FourCC_video_type_e format)
 				    Sets NDI output video frame format (replaces CPU rgba<>bgra)
-<<<<<<< HEAD
-=======
 	29.12.21	- Update Metadata registration to current example code
 				  (char *) cast string literal to prevent C++11 warning - PR #30 by dimitri 
 	30/12/21	- Add RGBA to UYVY conversion by shader
@@ -95,7 +89,6 @@
 				  Comment clean up.
 	23/04/22	- Initialize m_bMetadata false
 				  Use size_t cast for malloc to avoid warning C26451: Arithmetic overflow
->>>>>>> 7d9f1d91
 
 */
 #include "ofxNDIsend.h"
@@ -114,10 +107,7 @@
 	m_bProgressive = true; // progressive default
 	m_bClockVideo = true; // clock video default
 	m_bAsync = false;
-<<<<<<< HEAD
-=======
 	m_bMetadata = false;
->>>>>>> 7d9f1d91
 	m_Format = NDIlib_FourCC_video_type_RGBA; // Default output format
 	m_bNDIinitialized = false;
 	m_Width = m_Height = 0;
@@ -213,11 +203,6 @@
 		// We are going to create an non-interlaced frame at 60fps
 		if(p_frame) free((void *)p_frame);
 		p_frame = nullptr; // invert  buffer
-<<<<<<< HEAD
-		video_frame.xres = (int)width;
-		video_frame.yres = (int)height;
-		video_frame.FourCC = m_Format;
-=======
 
 		// Dimensions
 		video_frame.xres = (int)width;
@@ -231,7 +216,6 @@
 		SetVideoStride(m_Format);
 
 		// Framerate
->>>>>>> 7d9f1d91
 		video_frame.frame_rate_N = m_frame_rate_N; // (default 60fps)
 		video_frame.frame_rate_D = m_frame_rate_D;
 		video_frame.picture_aspect_ratio = m_picture_aspect_ratio; // default source (width/height)
@@ -307,11 +291,6 @@
 	// Reset video frame size
 	video_frame.xres = (int)width;
 	video_frame.yres = (int)height;
-<<<<<<< HEAD
-	video_frame.line_stride_in_bytes = (int)width * 4;
-	video_frame.FourCC = m_Format;
-=======
->>>>>>> 7d9f1d91
 
 	// Reset format
 	video_frame.FourCC = m_Format;
@@ -524,104 +503,6 @@
 	return false;
 }
 
-
-// Send image pixels
-// - image | pixel data BGRA or RGBA
-// - width | image width
-// - height | image height
-// - bInvert | flip the image - default false
-bool ofxNDIsend::SendImage(const unsigned char * pixels, 
-	unsigned int width, unsigned int height, bool bInvert)
-{
-	return SendImage(pixels, width, height, width*4, bInvert);
-}
-
-// Send image pixels allowing for source buffer pitch
-// - image | pixel data BGRA or RGBA
-// - width | image width
-// - height | image height
-// - pitch | source buffer pitch
-// - bInvert | flip the image - default false
-bool ofxNDIsend::SendImage(const unsigned char * pixels,
-	unsigned int width, unsigned int height,
-	unsigned int sourcePitch, bool bInvert)
-{
-	if (!m_bNDIinitialized)
-		return false;
-
-	if (pNDI_send && bSenderInitialized && pixels && width > 0 && height > 0) {
-
-		// Allow for forgotten UpdateSender
-		if (video_frame.xres != (int)width || video_frame.yres != (int)height) {
-			video_frame.xres = (int)width;
-			video_frame.yres = (int)height;
-			video_frame.FourCC = m_Format;
-			video_frame.line_stride_in_bytes = width * 4; // No padding
-			// Free pframe for invert because the size is different
-			// It is re-created in SendImage if invert is needed
-			if (p_frame) free((void *)p_frame);
-			p_frame = nullptr;
-		}
-
-		if (bInvert) {
-			// Local memory buffer is only needed for invert
-			if (!p_frame) {
-				p_frame = (uint8_t*)malloc(width*height * 4 * sizeof(unsigned char));
-				if (!p_frame) {
-					printf("Out of memory in SendImage\n");
-					return false;
-				}
-			}
-			// Flip from the sending buffer to the invert buffer
-			ofxNDIutils::FlipBuffer(pixels, p_frame, width, height);
-			// Use the invert buffer as the source of video data
-			video_frame.p_data = (uint8_t*)p_frame;
-		}
-		else {
-			// No invert, so use the source pointer directly
-			video_frame.p_data = (uint8_t*)pixels;
-		}
-
-		// Submit the audio buffer first.
-		// Refer to the NDI SDK example where for 48000 sample rate
-		// and 29.97 fps, an alternating sample number is used.
-		// Do this in the application using SetAudioSamples(nSamples);
-		// General reference : http://jacklinstudios.com/docs/post-primer.html
-		if (m_bAudio && m_audio_frame.p_data != nullptr) {
-			p_NDILib->send_send_audio_v2(pNDI_send, &m_audio_frame);
-		}
-
-		// Metadata
-		if (m_bMetadata && !m_metadataString.empty()) {
-			metadata_frame.length = (int)m_metadataString.size();
-			metadata_frame.timecode = NDIlib_send_timecode_synthesize;
-			metadata_frame.p_data = (char *)m_metadataString.c_str(); // XML message format
-			p_NDILib->send_send_metadata(pNDI_send, &metadata_frame);
-		}
-
-		if (m_bAsync) {
-			// Submit the frame asynchronously. This means that this call will return 
-			// immediately and the  API will "own" the memory location until there is
-			// a synchronizing event. A synchronouzing event is one of : 
-			// NDIlib_send_send_video_async, NDIlib_send_send_video, NDIlib_send_destroy.
-			// NDIlib_send_send_video_async_v2 will wait for the previous frame to finish before
-			// submitting the current one.
-			// printf("NDIlib_send_send_video_async_v2 %x, %x, %dx%d\n", pNDI_send, video_frame.p_data, video_frame.xres, video_frame.yres);
-			p_NDILib->send_send_video_async_v2(pNDI_send, &video_frame);
-		}
-		else {
-			// Submit the frame. Note that this call will be clocked
-			// so that we end up submitting at exactly the predetermined fps.
-			// printf("NDIlib_send_send_video_v2 %x, %x, %dx%d\n", pNDI_send, video_frame.p_data, video_frame.xres, video_frame.yres);
-			p_NDILib->send_send_video_v2(pNDI_send, &video_frame);
-		}
-
-		return true;
-	}
-
-	return false;
-}
-
 // Close sender and release resources
 void ofxNDIsend::ReleaseSender()
 {
@@ -638,11 +519,6 @@
 	if (p_frame)
 		free((void*)p_frame);
 	p_frame = nullptr;
-<<<<<<< HEAD
-
-	pNDI_send = nullptr;
-=======
->>>>>>> 7d9f1d91
 
 	// Reset sender dimensions
 	m_Width = m_Height = 0;
@@ -670,24 +546,18 @@
 // Set video frame format
 //  Default NDIlib_FourCC_video_type_RGBA
 //  Can be NDIlib_FourCC_video_type_BGRA to match texture format
-<<<<<<< HEAD
-=======
 //  NDIlib_FourCC_video_type_UYVY with OpenFrameworks shaders only
->>>>>>> 7d9f1d91
 void ofxNDIsend::SetFormat(NDIlib_FourCC_video_type_e format)
 {
 	m_Format = format;
 }
 
-<<<<<<< HEAD
-=======
 // Get output format
 NDIlib_FourCC_video_type_e ofxNDIsend::GetFormat()
 {
 	return m_Format;
 }
 
->>>>>>> 7d9f1d91
 // Set frame rate - frames per second whole number
 void ofxNDIsend::SetFrameRate(int framerate)
 {
